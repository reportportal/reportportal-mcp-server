package mcpreportportal

import (
	"context"
	"encoding/json"
	"fmt"
	"io"
	"strconv"
	"strings"

	"github.com/mark3labs/mcp-go/mcp"
	"github.com/mark3labs/mcp-go/server"
	"github.com/reportportal/goRP/v5/pkg/gorp"
	"github.com/reportportal/goRP/v5/pkg/openapi"
	"github.com/yosida95/uritemplate/v3"
)

const (
	firstPage       = 1                       // Default starting page for pagination
	singleResult    = 1                       // Default number of results per page
	defaultPageSize = 20                      // Default number of items per page
	defaultSorting  = "startTime,number,DESC" // default sorting order for API requests
)

// LaunchResources is a struct that encapsulates the ReportPortal client.
type LaunchResources struct {
	client           *gorp.Client // Client to interact with the ReportPortal API
	projectParameter mcp.ToolOption
}

func NewLaunchResources(client *gorp.Client, defaultProject string) *LaunchResources {
	return &LaunchResources{
		client:           client,
		projectParameter: newProjectParameter(defaultProject),
	}
}

// toolListLaunches creates a tool to retrieve a paginated list of launches from ReportPortal.
func (lr *LaunchResources) toolListLaunches() (tool mcp.Tool, handler server.ToolHandlerFunc) {
	return mcp.NewTool("list_launches",
			// Tool metadata
			mcp.WithDescription("Get list of last ReportPortal launches"),
			lr.projectParameter,
			mcp.WithNumber("page", // Parameter for specifying the page number
				mcp.DefaultNumber(firstPage),
				mcp.Description("Page number"),
			),
			mcp.WithNumber("page-size", // Parameter for specifying the page size
				mcp.DefaultNumber(defaultPageSize),
				mcp.Description("Page size"),
			),
		), func(ctx context.Context, request mcp.CallToolRequest) (*mcp.CallToolResult, error) {
			project, err := extractProject(request)
			if err != nil {
				return mcp.NewToolResultError(err.Error()), nil
			}
			page, pageSize := extractPaging(request)

			// Fetch the launches from ReportPortal using the provided page details
			launches, _, err := lr.client.LaunchAPI.GetProjectLaunches(ctx, project).
				PagePage(page).
				PageSize(pageSize).
				PageSort(defaultSorting).
				Execute()
			if err != nil {
				return mcp.NewToolResultError(err.Error()), nil
			}

			// Serialize the launches into JSON format
			r, err := json.Marshal(launches)
			if err != nil {
				return nil, fmt.Errorf("failed to marshal response: %w", err)
			}

			// Return the serialized launches as a text result
			return mcp.NewToolResultText(string(r)), nil
		}
}

func (lr *LaunchResources) toolRunQualityGate() (tool mcp.Tool, handler server.ToolHandlerFunc) {
	return mcp.NewTool("run_quality_gate",
			// Tool metadata
			mcp.WithDescription("Run quality gate on ReportPortal launches"),
			lr.projectParameter,
			mcp.WithNumber("launch_id", // Parameter for specifying the launch ID
				mcp.Description("Launch ID"),
			),
		), func(ctx context.Context, request mcp.CallToolRequest) (*mcp.CallToolResult, error) {
			project, err := extractProject(request)
			if err != nil {
				return mcp.NewToolResultError(err.Error()), nil
			}
			launchID, err := request.RequireInt("launch_id")
			if err != nil {
				return mcp.NewToolResultError(err.Error()), nil
			}

<<<<<<< HEAD
			resPayload, _, err := lr.client.PluginAPI.ExecutePluginCommand(ctx, "startQualityGate", "quality gate", project).
=======
			_, rs, err := lr.client.PluginAPI.ExecutePluginCommand(ctx, "startQualityGate", "quality gate", project).
>>>>>>> 0e776e1d
				RequestBody(map[string]interface{}{
					"async":    false, // Run the quality gate synchronously
					"launchId": launchID,
				}).
				Execute()
			if err != nil {
				return mcp.NewToolResultError(err.Error()), nil
			}

<<<<<<< HEAD
			resBytes, err := json.Marshal(resPayload)
			if err != nil {
				return nil, err
=======
			// we don't do any special handling of the response, just return it as text
			resBytes, err := io.ReadAll(rs.Body)
			if err != nil {
				return mcp.NewToolResultError(err.Error()), nil
>>>>>>> 0e776e1d
			}
			return mcp.NewToolResultText(string(resBytes)), nil
		}
}

// toolGetLastLaunchByName creates a tool to retrieve the last launch by its name.
func (lr *LaunchResources) toolGetLastLaunchByName() (mcp.Tool, server.ToolHandlerFunc) {
	return mcp.NewTool("get_last_launch_by_name",
			// Tool metadata
			mcp.WithDescription("Get list of last ReportPortal launches"),
			lr.projectParameter,
			mcp.WithString("launch", // Parameter for specifying the launch name
				mcp.Description("Launch name"),
			),
		), func(ctx context.Context, request mcp.CallToolRequest) (*mcp.CallToolResult, error) {
			project, err := extractProject(request)
			if err != nil {
				return mcp.NewToolResultError(err.Error()), nil
			}

			// Extract the "launch" parameter from the request
			launchName, err := request.RequireString("launch")
			if err != nil {
				return mcp.NewToolResultError(err.Error()), nil
			}

			// Fetch the launches matching the provided name
			launches, _, err := lr.client.LaunchAPI.GetProjectLaunches(ctx, project).
				FilterEqName(launchName).
				PagePage(firstPage).
				PageSize(singleResult).
				PageSort(defaultSorting).
				Execute()
			if err != nil {
				return mcp.NewToolResultError(err.Error()), nil
			}

			// Check if any launches were found
			if len(launches.Content) < 1 {
				return mcp.NewToolResultError("No launches found"), nil
			}

			// Serialize the first launch in the result into JSON format
			r, err := json.Marshal(launches.Content[0])
			if err != nil {
				return nil, fmt.Errorf("failed to marshal response: %w", err)
			}

			// Return the serialized launch as a text result
			return mcp.NewToolResultText(string(r)), nil
		}
}

func (lr *LaunchResources) toolDeleteLaunch() (mcp.Tool, server.ToolHandlerFunc) {
	return mcp.NewTool("launch_delete",
			// Tool metadata
			mcp.WithDescription("Delete ReportPortal launch"),
			lr.projectParameter,
			mcp.WithString("launch_id", // Parameter for specifying the launch name
				mcp.Description("Launch ID"),
			),
		), func(ctx context.Context, request mcp.CallToolRequest) (*mcp.CallToolResult, error) {
			project, err := extractProject(request)
			if err != nil {
				return mcp.NewToolResultError(err.Error()), nil
			}
			// Extract the "launch" parameter from the request
			launchID, err := request.RequireInt("launch_id")
			if err != nil {
				return mcp.NewToolResultError(err.Error()), nil
			}

			// Fetch the launches matching the provided name
			_, _, err = lr.client.LaunchAPI.DeleteLaunch(ctx, int64(launchID), project).
				Execute()
			if err != nil {
				return mcp.NewToolResultError(err.Error()), nil
			}

			// Return the serialized launch as a text result
			return mcp.NewToolResultText(fmt.Sprintf("Launch '%d' has been deleted", launchID)), nil
		}
}

func (lr *LaunchResources) toolRunAutoAnalysis() (mcp.Tool, server.ToolHandlerFunc) {
	return mcp.NewTool("run_auto_analysis",
			// Tool metadata
			mcp.WithDescription("Run auto analysis on ReportPortal launch"),
			lr.projectParameter,
			mcp.WithString("launch_id", // Parameter for specifying the launch name
				mcp.Description("Launch ID"),
			),
			mcp.WithString(
				"analyzer_mode",
				mcp.Description("Analyzer mode"),
				mcp.Enum(
					"all",
					"launch_name",
					"current_launch",
					"previous_launch",
					"current_and_the_same_name",
				),
				mcp.DefaultString("current_launch"),
				mcp.Required(),
			),
			mcp.WithString("analyzer_type",
				mcp.Description("Analyzer type"),
				mcp.Enum("autoAnalyzer", "patternAnalyzer"),
				mcp.DefaultString("autoAnalyzer"),
				mcp.Required(),
			),
			mcp.WithArray("analyzer_item_modes",
				mcp.Description("Analyzer item modes"),
				mcp.Enum("to_investigate", "auto_analyzed", "manually_analyzed"),
				mcp.DefaultArray([]string{"to_investigate"}),
			),
		), func(ctx context.Context, request mcp.CallToolRequest) (*mcp.CallToolResult, error) {
			project, err := extractProject(request)
			if err != nil {
				return mcp.NewToolResultError(err.Error()), nil
			}

			// Extract the "launch" parameter from the request
			launchID, err := request.RequireInt("launch_id")
			if err != nil {
				return mcp.NewToolResultError(err.Error()), nil
			}
			analyzerMode, err := request.RequireString("analyzer_mode")
			if err != nil {
				return mcp.NewToolResultError(err.Error()), nil
			}

			analyzerType, err := request.RequireString("analyzer_type")
			if err != nil {
				return mcp.NewToolResultError(err.Error()), nil
			}

			analyzerItemModes, err := request.RequireStringSlice("analyzer_item_modes")
			if err != nil {
				return mcp.NewToolResultError(err.Error()), nil
			}

			// Fetch the launches matching the provided name
			rs, _, err := lr.client.LaunchAPI.
				StartLaunchAnalyzer(ctx, project).
				AnalyzeLaunchRQ(openapi.AnalyzeLaunchRQ{
					LaunchId:         int64(launchID),
					AnalyzerMode:     strings.ToUpper(analyzerMode),
					AnalyzerTypeName: strings.ToUpper(analyzerType),
					AnalyzeItemsMode: analyzerItemModes,
				}).
				Execute()
			if err != nil {
				return mcp.NewToolResultError(err.Error()), nil
			}

			// Return the serialized launch as a text result
			return mcp.NewToolResultText(rs.GetMessage()), nil
		}
}

func (lr *LaunchResources) toolUniqueErrorAnalysis() (mcp.Tool, server.ToolHandlerFunc) {
	return mcp.NewTool("run_unique_error_analysis",
			// Tool metadata
			mcp.WithDescription("Run unique error analysis on ReportPortal launch"),
			lr.projectParameter,
			mcp.WithString("launch_id", // Parameter for specifying the launch name
				mcp.Description("Launch ID"),
			),
			mcp.WithBoolean(
				"remove_numbers",
				mcp.Description("Remove numbers from analyzed logs"),
				mcp.DefaultBool(false),
			),
		), func(ctx context.Context, request mcp.CallToolRequest) (*mcp.CallToolResult, error) {
			project, err := extractProject(request)
			if err != nil {
				return mcp.NewToolResultError(err.Error()), nil
			}
			// Extract the "launch" parameter from the request
			launchID, err := request.RequireInt("launch_id")
			if err != nil {
				return mcp.NewToolResultError(err.Error()), nil
			}
			removeNumbers, err := request.RequireBool("remove_numbers")
			if err != nil {
				return mcp.NewToolResultError(err.Error()), nil
			}

			rs, _, err := lr.client.LaunchAPI.
				CreateClusters(ctx, project).
				CreateClustersRQ(openapi.CreateClustersRQ{
					LaunchId:      int64(launchID),
					RemoveNumbers: openapi.PtrBool(removeNumbers),
				}).
				Execute()
			if err != nil {
				return mcp.NewToolResultError(err.Error()), nil
			}

			// Return the serialized launch as a text result
			return mcp.NewToolResultText(rs.GetMessage()), nil
		}
}

func (lr *LaunchResources) toolForceFinishLaunch() (mcp.Tool, server.ToolHandlerFunc) {
	return mcp.NewTool("launch_force_finish",
			// Tool metadata
			mcp.WithDescription("Delete ReportPortal launch"),
			lr.projectParameter,
			mcp.WithString("launch_id", // Parameter for specifying the launch name
				mcp.Description("Launch ID"),
			),
		), func(ctx context.Context, request mcp.CallToolRequest) (*mcp.CallToolResult, error) {
			project, err := extractProject(request)
			if err != nil {
				return mcp.NewToolResultError(err.Error()), nil
			}
			// Extract the "launch" parameter from the request
			launchID, err := request.RequireInt("launch_id")
			if err != nil {
				return mcp.NewToolResultError(err.Error()), nil
			}

			// Fetch the launches matching the provided name
			_, _, err = lr.client.LaunchAPI.ForceFinishLaunch(ctx, int64(launchID), project).
				Execute()
			if err != nil {
				return mcp.NewToolResultError(err.Error()), nil
			}

			// Return the serialized launch as a text result
			return mcp.NewToolResultText(
				fmt.Sprintf("Launch '%d' has been forcefully finished", launchID),
			), nil
		}
}

func (lr *LaunchResources) resourceLaunch() (mcp.ResourceTemplate, server.ResourceTemplateHandlerFunc) {
	tmpl := uritemplate.MustNew("reportportal://{project}/launch/{launchId}")

	return mcp.NewResourceTemplate(tmpl.Raw(), "reportportal-launch-by-id"),
		func(ctx context.Context, request mcp.ReadResourceRequest) ([]mcp.ResourceContents, error) {
			paramValues := tmpl.Match(request.Params.URI)
			if len(paramValues) == 0 {
				return nil, fmt.Errorf("incorrect URI: %s", request.Params.URI)
			}
			project, found := paramValues["project"]
			if !found || project.String() == "" {
				return nil, fmt.Errorf("missing project in URI: %s", request.Params.URI)
			}
			launchIdStr, found := paramValues["launchId"]
			if !found || launchIdStr.String() == "" {
				return nil, fmt.Errorf("missing launchId in URI: %s", request.Params.URI)
			}

			launchId, err := strconv.Atoi(launchIdStr.String())
			if err != nil {
				return nil, fmt.Errorf("invalid launchId: %w", err)
			}

			launchPage, _, err := lr.client.LaunchAPI.GetProjectLaunches(ctx, project.String()).
				FilterEqId(int32(launchId)). //nolint:gosec
				Execute()
			if err != nil {
				return nil, fmt.Errorf("failed to get launch page: %w", err)
			}

			if len(launchPage.Content) < 1 {
				return nil, fmt.Errorf("launch not found: %d", launchId)
			}

			launchPayload, err := json.Marshal(launchPage.Content[0])
			if err != nil {
				return nil, fmt.Errorf("failed to marshal response: %w", err)
			}

			return []mcp.ResourceContents{
				mcp.TextResourceContents{
					URI:      request.Params.URI,
					MIMEType: "application/json",
					Text:     string(launchPayload),
				},
			}, nil
		}
}<|MERGE_RESOLUTION|>--- conflicted
+++ resolved
@@ -95,11 +95,7 @@
 				return mcp.NewToolResultError(err.Error()), nil
 			}
 
-<<<<<<< HEAD
-			resPayload, _, err := lr.client.PluginAPI.ExecutePluginCommand(ctx, "startQualityGate", "quality gate", project).
-=======
 			_, rs, err := lr.client.PluginAPI.ExecutePluginCommand(ctx, "startQualityGate", "quality gate", project).
->>>>>>> 0e776e1d
 				RequestBody(map[string]interface{}{
 					"async":    false, // Run the quality gate synchronously
 					"launchId": launchID,
@@ -109,16 +105,10 @@
 				return mcp.NewToolResultError(err.Error()), nil
 			}
 
-<<<<<<< HEAD
-			resBytes, err := json.Marshal(resPayload)
-			if err != nil {
-				return nil, err
-=======
 			// we don't do any special handling of the response, just return it as text
 			resBytes, err := io.ReadAll(rs.Body)
 			if err != nil {
 				return mcp.NewToolResultError(err.Error()), nil
->>>>>>> 0e776e1d
 			}
 			return mcp.NewToolResultText(string(resBytes)), nil
 		}
