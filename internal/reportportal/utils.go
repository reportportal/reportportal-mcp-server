--- conflicted
+++ resolved
@@ -40,10 +40,9 @@
 	return int32(page), int32(pageSize)
 }
 
-func extractResponseError(err error, rs *http.Response) string {
-	errText := err.Error()
+func extractResponseError(err error, rs *http.Response) (errText string) {
+	errText = err.Error()
 	if rs != nil && rs.Body != nil {
-<<<<<<< HEAD
 		defer func() {
 			if closeErr := rs.Body.Close(); closeErr != nil {
 				// Log the close error or handle it appropriately
@@ -52,22 +51,11 @@
 			}
 		}()
 
-=======
->>>>>>> 6dcdca99
 		if errContent, rErr := io.ReadAll(rs.Body); rErr == nil {
 			errText = errText + ": " + string(errContent)
 		} else {
 			errText = errText + " (read error: " + rErr.Error() + ")"
 		}
-<<<<<<< HEAD
-=======
-
-		if closeErr := rs.Body.Close(); closeErr != nil {
-			// Log the close error or handle it appropriately
-			// You can add logging here if needed
-			errText = errText + " (body close error: " + closeErr.Error() + ")"
-		}
->>>>>>> 6dcdca99
 	}
 	return errText
 }
@@ -94,10 +82,6 @@
 	}
 	// Try parsing as other common formats
 	formats := []string{
-<<<<<<< HEAD
-		"2006-01-02T15:04:05Z",
-=======
->>>>>>> 6dcdca99
 		"2006-01-02T15:04:05",
 		"2006-01-02 15:04:05",
 		"2006-01-02",
